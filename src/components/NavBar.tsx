--- conflicted
+++ resolved
@@ -70,16 +70,6 @@
                 Create Challenge
               </Button>
               <ThemeToggle />
-<<<<<<< HEAD
-              <Button variant='ghost' size='icon' className='relative' data-testid='notification-bell'>
-                <Bell className='h-5 w-5' />
-                {notificationCount > 0 && (
-                  <span className='absolute -top-1 -right-1 h-5 w-5 bg-secondary text-secondary-foreground text-xs rounded-full flex items-center justify-center animate-bounce-in' data-testid='notification-count'>
-                    {notificationCount > 9 ? '9+' : notificationCount}
-                  </span>
-                )}
-              </Button>
-=======
               <TooltipProvider>
                 <Tooltip>
                   <TooltipTrigger asChild>
@@ -89,6 +79,7 @@
                       className='relative'
                       onClick={!hasPermission && isAuthenticated ? requestPermission : undefined}
                       disabled={notificationLoading}
+                      data-testid='notification-bell'
                     >
                       {hasPermission ? (
                         <Bell className='h-5 w-5' />
@@ -96,7 +87,7 @@
                         <BellOff className='h-5 w-5' />
                       )}
                       {notificationCount > 0 && hasPermission && (
-                        <span className='absolute -top-1 -right-1 h-5 w-5 bg-secondary text-secondary-foreground text-xs rounded-full flex items-center justify-center animate-bounce-in'>
+                        <span className='absolute -top-1 -right-1 h-5 w-5 bg-secondary text-secondary-foreground text-xs rounded-full flex items-center justify-center animate-bounce-in' data-testid='notification-count'>
                           {notificationCount > 9 ? '9+' : notificationCount}
                         </span>
                       )}
@@ -113,7 +104,6 @@
                   </TooltipContent>
                 </Tooltip>
               </TooltipProvider>
->>>>>>> 973d9fb4
               {isAuthenticated ? (
                 <DropdownMenu>
                   <DropdownMenuTrigger asChild>
