name: CI Pipeline

on:
  push:
<<<<<<< HEAD
    branches: ['**'] # Run on all branches
=======
    branches: ['**']
>>>>>>> d846614c
  pull_request:
    branches: ['**']

env:
  NODE_VERSION: '18'
  PYTHON_VERSION: '3.11'

jobs:
  # Frontend Testing
  frontend:
    name: Frontend Tests
    runs-on: ubuntu-latest

    steps:
      - name: Checkout code
        uses: actions/checkout@v4

      - name: Setup Node.js
        uses: actions/setup-node@v4
        with:
          node-version: ${{ env.NODE_VERSION }}
          cache: 'npm'

      - name: Install dependencies
        run: npm ci

      - name: Run linting with auto-fix
        run: |
          npm run lint:fix
          npm run format

      - name: Run type checking
        run: npm run type-check
        continue-on-error: true

      - name: Run unit tests with coverage
        run: npm run test:coverage

      - name: Upload frontend coverage to Codecov
        uses: codecov/codecov-action@v3
        with:
          file: ./coverage/lcov.info
          flags: frontend
          name: frontend-coverage

      - name: Upload frontend coverage reports
        uses: actions/upload-artifact@v4
        with:
          name: frontend-coverage
          path: ./coverage

  # Backend Testing
  backend:
    name: Backend Tests
    runs-on: ubuntu-latest
    env:
      FIREBASE_PROJECT_ID: ${{ secrets.FIREBASE_PROJECT_ID }}
      SECRET_KEY: ${{ secrets.SECRET_KEY }}

    steps:
      - name: Checkout code
        uses: actions/checkout@v4

      - name: Setup Python
        uses: actions/setup-python@v4
        with:
          python-version: ${{ env.PYTHON_VERSION }}
          cache: 'pip'

      - name: Install dependencies
        run: |
          cd backend
          pip install -r requirements.txt

      - name: Setup Firebase credentials
        run: |
          cd backend
          echo '${{ secrets.FIREBASE_SERVICE_ACCOUNT_KEY }}' > firebase-service-account.json
        env:
          FIREBASE_SERVICE_ACCOUNT_KEY: ${{ secrets.FIREBASE_SERVICE_ACCOUNT_KEY }}

      - name: Auto-fix Python formatting and linting
        run: |
          cd backend
          python3 -m black .
          python3 -m isort .

      - name: Run Python linting (tolerant)
        run: |
          cd backend
          python3 -m flake8 . --max-line-length=88 --extend-ignore=E203,W503,F401,F841 --exclude=tests || echo "⚠️ Linting issues found but not blocking"

      - name: Run unit tests
        run: |
          cd backend
          python3 -m pytest tests/unit/ -v --tb=short

      - name: Run integration tests
        run: |
          cd backend
          python3 -m pytest tests/integration/ -v --tb=short || echo "⚠️ Integration tests had issues but not blocking"

      - name: Upload backend test results
        uses: actions/upload-artifact@v4
        if: always()
        with:
          name: backend-test-results
          path: backend/reports

  # E2E Testing
  e2e:
    name: E2E Tests
    runs-on: ubuntu-latest
    needs: [frontend, backend]
    env:
      FIREBASE_PROJECT_ID: ${{ secrets.FIREBASE_PROJECT_ID }}
      SECRET_KEY: ${{ secrets.SECRET_KEY }}

    steps:
      - name: Checkout code
        uses: actions/checkout@v4

      - name: Setup Node.js
        uses: actions/setup-node@v4
        with:
          node-version: ${{ env.NODE_VERSION }}
          cache: 'npm'

      - name: Setup Python
        uses: actions/setup-python@v4
        with:
          python-version: ${{ env.PYTHON_VERSION }}

      - name: Install dependencies
        run: |
          npm ci
          cd backend && pip install -r requirements.txt

      - name: Setup Firebase credentials
        run: |
          cd backend
          echo '${{ secrets.FIREBASE_SERVICE_ACCOUNT_KEY }}' > firebase-service-account.json
        env:
          FIREBASE_SERVICE_ACCOUNT_KEY: ${{ secrets.FIREBASE_SERVICE_ACCOUNT_KEY }}

      - name: Install Playwright
        run: npx playwright install --with-deps

      - name: Start backend server
        run: |
          cd backend
          uvicorn main:app --host 0.0.0.0 --port 8000 &
          sleep 10
        env:
          ENVIRONMENT: test

      - name: Run E2E tests
        run: npx playwright test
        continue-on-error: true

      - name: Upload E2E test results
        uses: actions/upload-artifact@v4
        if: always()
        with:
          name: e2e-results
          path: |
            ./test-results/
            ./playwright-report/

  # Security Scan
  security:
    name: Security Scan
    runs-on: ubuntu-latest
    permissions:
      security-events: write
      contents: read

    steps:
      - name: Checkout code
        uses: actions/checkout@v4

      - name: Run npm audit
        run: npm audit --audit-level=moderate
        continue-on-error: true

      - name: Run Trivy vulnerability scanner
        uses: aquasecurity/trivy-action@master
        with:
          scan-type: 'fs'
          scan-ref: '.'
          format: 'sarif'
          output: 'trivy-results.sarif'

      - name: Upload Trivy scan results
        uses: github/codeql-action/upload-sarif@v3
        if: always()
        with:
          sarif_file: 'trivy-results.sarif'

  # Generate and Deploy Allure Reports
  allure-report:
    name: Generate Allure Report
    runs-on: ubuntu-latest
    needs: [frontend, backend, e2e]
    if: always() && (needs.frontend.result == 'success' || needs.backend.result == 'success' || needs.e2e.result == 'success')

    steps:
      - name: Checkout code
        uses: actions/checkout@v4

      - name: Setup Java for Allure
        uses: actions/setup-java@v3
        with:
          distribution: 'temurin'
          java-version: '17'

      - name: Install Allure
        run: |
          wget https://github.com/allure-framework/allure2/releases/download/2.24.1/allure-2.24.1.tgz
          tar -zxf allure-2.24.1.tgz
          sudo mv allure-2.24.1 /opt/allure
          sudo ln -s /opt/allure/bin/allure /usr/bin/allure

      - name: Download backend allure results
        uses: actions/download-artifact@v4
        with:
          name: backend-allure-results
          path: ./allure-results-backend
        continue-on-error: true

      - name: Download E2E allure results
        uses: actions/download-artifact@v4
        with:
          name: e2e-allure-results
          path: ./allure-results-e2e
        continue-on-error: true

      - name: Merge allure results
        run: |
          mkdir -p ./allure-results-merged
          if [ -d "./allure-results-backend" ]; then
            cp -r ./allure-results-backend/* ./allure-results-merged/ 2>/dev/null || true
          fi
          if [ -d "./allure-results-e2e" ]; then
            cp -r ./allure-results-e2e/* ./allure-results-merged/ 2>/dev/null || true
          fi

      - name: Generate Allure Report
        run: |
          if [ "$(ls -A ./allure-results-merged 2>/dev/null)" ]; then
            allure generate ./allure-results-merged --clean -o ./allure-report
            echo "Allure report generated successfully"
          else
            echo "No allure results found, creating empty report"
            mkdir -p ./allure-report
            echo "<h1>No test results available</h1>" > ./allure-report/index.html
          fi

      - name: Deploy to GitHub Pages
        uses: peaceiris/actions-gh-pages@v3
        if: github.ref == 'refs/heads/main'
        with:
          github_token: ${{ secrets.GITHUB_TOKEN }}
          publish_dir: ./allure-report
          destination_dir: allure-report

      - name: Upload Allure Report
        uses: actions/upload-artifact@v4
        with:
          name: allure-report
          path: ./allure-report

  # Auto-fix formatting issues
  format-fix:
    name: Auto-fix Formatting
    runs-on: ubuntu-latest
    if: github.event_name == 'pull_request' && github.event.pull_request.head.repo.full_name == github.repository

    steps:
      - name: Checkout code
        uses: actions/checkout@v4
        with:
          token: ${{ secrets.GITHUB_TOKEN }}

      - name: Setup Python
        uses: actions/setup-python@v4
        with:
          python-version: ${{ env.PYTHON_VERSION }}

      - name: Install dependencies
        working-directory: ./backend
        run: |
          python -m pip install --upgrade pip
          pip install -r requirements.txt

      - name: Check for formatting issues
        id: check-format
        working-directory: ./backend
        run: |
          echo "🔍 Checking if formatting fixes are needed..."
          if black --check . || isort --check-only .; then
            echo "✅ No formatting issues found"
            echo "needs-fix=false" >> $GITHUB_OUTPUT
          else
            echo "🔧 Formatting issues found, will fix them"
            echo "needs-fix=true" >> $GITHUB_OUTPUT
          fi

      - name: Fix formatting issues
        if: steps.check-format.outputs.needs-fix == 'true'
        working-directory: ./backend
        run: |
          echo "🔧 Fixing code formatting with Black..."
          black .
          echo "🔧 Fixing import sorting with isort..."
          isort .
          echo "✅ Formatting fixes applied!"

      - name: Commit and push fixes
        if: steps.check-format.outputs.needs-fix == 'true'
        run: |
          git config --local user.email "action@github.com"
          git config --local user.name "GitHub Action"
          git add .
          git diff --staged --quiet || git commit -m "🔧 Auto-fix code formatting

          - Fix Black formatting issues
          - Fix isort import sorting

          Auto-generated by CI pipeline"
          git push<|MERGE_RESOLUTION|>--- conflicted
+++ resolved
@@ -2,11 +2,7 @@
 
 on:
   push:
-<<<<<<< HEAD
-    branches: ['**'] # Run on all branches
-=======
     branches: ['**']
->>>>>>> d846614c
   pull_request:
     branches: ['**']
 
